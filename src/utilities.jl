"""
    loglikelihood(d::UnivariateDistribution, y::AbstractVector, μ::AbstractVector)

Calculates the loglikelihood of observing `y` given mean `μ` and some distribution 
`d`. 

Note that loglikelihood is the sum of the logpdfs for each observation. 
For each logpdf from Normal, Gamma, and InverseGaussian, we scale by dispersion. 
"""
function loglikelihood(d::UnivariateDistribution, y::AbstractVector{T}, 
                       μ::AbstractVector{T}) where {T <: Float}
    logl = 0.0
    ϕ = MendelIHT.deviance(d, y, μ) / length(y)
    @inbounds for i in eachindex(y)
        logl += loglik_obs(d, y[i], μ[i], 1, ϕ) #wt = 1 because only have 1 sample to estimate a given mean 
    end
    return T(logl)
end

"""
This function is taken from GLM.jl from: 
https://urldefense.proofpoint.com/v2/url?u=https-3A__github.com_JuliaStats_GLM.jl_blob_956a64e7df79e80405867238781f24567bd40c78_src_glmtools.jl-23L445&d=DwIGaQ&c=sJ6xIWYx-zLMB3EPkvcnVg&r=7sbWVWEGF5cmtB61wl7FFg&m=t0UYMxl1l6T9gQwevDjzKZl1EUq7cxc1N1Q251BQAUU&s=T5Tp_cvAeqiX2CbgYRm0yhX-Uzmeg5rRbOXvyDiwq_M&e= 

Putting it here because it was not exported. 

`wt`: the number of observations (y) used to estimate μ
"""
function loglik_obs end

loglik_obs(::Bernoulli, y, μ, wt, ϕ) = wt*logpdf(Bernoulli(μ), y)
loglik_obs(::Binomial, y, μ, wt, ϕ) = logpdf(Binomial(Int(wt), μ), Int(y*wt))
loglik_obs(::Gamma, y, μ, wt, ϕ) = wt*logpdf(Gamma(inv(ϕ), μ*ϕ), y)
loglik_obs(::InverseGaussian, y, μ, wt, ϕ) = wt*logpdf(InverseGaussian(μ, inv(ϕ)), y)
loglik_obs(::Normal, y, μ, wt, ϕ) = wt*logpdf(Normal(μ, sqrt(ϕ)), y)
loglik_obs(::Poisson, y, μ, wt, ϕ) = wt*logpdf(Poisson(μ), y)
# We use the following parameterization for the Negative Binomial distribution:
#    (Γ(θ+y) / (Γ(θ) * y!)) * μ^y * θ^θ / (μ+θ)^{θ+y}
# The parameterization of NegativeBinomial(r=θ, p) in Distributions.jl is
#    Γ(θ+y) / (y! * Γ(θ)) * p^θ(1-p)^y
# Hence, p = θ/(μ+θ)
loglik_obs(d::NegativeBinomial, y, μ, wt, ϕ) = wt*logpdf(NegativeBinomial(d.r, d.r/(μ+d.r)), y)

"""
The deviance of a GLM can be evaluated as the sum of the squared deviance residuals. Calculation
of sqared deviance residuals is accomplished by `devresid` which is implemented in GLM.jl
"""
function deviance(d::UnivariateDistribution, y::AbstractVector{T}, μ::AbstractVector{T}) where {T <: Float}
    dev = 0.0
    @inbounds for i in eachindex(y)
        dev += devresid(d, y[i], μ[i])
    end
    return dev
end

function update_μ!(μ::AbstractVector{T}, xb::AbstractVector{T}, l::Link) where {T <: Float}
    @inbounds for i in eachindex(μ)
        μ[i] = linkinv(l, xb[i])
    end
end

"""
This function update the linear predictors `xb` with the new proposed b. We clamp the max
value of each entry to (-20, 20) because certain distributions (e.g. Poisson) have exponential
link functions, which causes overflow.
"""
function update_xb!(v::IHTVariable{T}, x::Union{SnpArray, AbstractMatrix}, 
                    z::AbstractMatrix{T}) where {T <: Float}
    typeof(x) == SnpArray ? copyto!(v.xk, @view(x[:, v.idx]), center=true, scale=true) : copyto!(v.xk, @view(x[:, v.idx]))
    A_mul_B!(v.xb, v.zc, v.xk, z, view(v.b, v.idx), v.c)
    clamp!(v.xb, -20, 20)
    clamp!(v.zc, -20, 20)
end

# For NegativeBinomial
function update_r!(d::NegativeBinomial, y::AbstractVector{T}, μ::AbstractVector{T}) where {T <: Float}
    num = zero(T)
    den = zero(T)
    for i in eachindex(y)
        for j = 0:y[i] - 1
            num = num + (d.r /(d.r + j))  # numerator for r
        end
        p = d.r / (d.r + μ[i])
        den = den + log(p)  # denominator for r
    end
    new_r = -(num)/den
    d = NegativeBinomial(new_r, d.p)
    return d
end



"""
    score = X^T * W * (y - g(x^T b))

Calculates the score (gradient) for different glm models. 

W is a diagonal matrix where w[i, i] = g'(x^T b) / var(μ). 
"""
function score!(d::UnivariateDistribution, l::Link, v::IHTVariable{T}, 
                x::Union{SnpBitMatrix, AbstractMatrix}, z::AbstractMatrix{T}, 
                y::AbstractVector{T}) where {T <: Float}
    @inbounds for i in eachindex(y)
        # η = clamp(v.xb[i] + v.zc[i], -20, 20)
        η = v.xb[i] + v.zc[i]
        w = mueta(l, η) / glmvar(d, v.μ[i])
        v.r[i] = w * (y[i] - v.μ[i])
    end
    At_mul_B!(v.df, v.df2, x, z, v.r, v.r)
end

"""
This function computes the gradient step v.b = P_k(β + η∇f(β)) and updates idx and idc. 
"""
function _iht_gradstep(v::IHTVariable{T}, η::T, J::Int, k::Int, 
                       full_grad::Vector{T}) where {T <: Float}
    lb = length(v.b)
    lw = length(v.weight)
    lg = length(v.group)
    lf = length(full_grad)

    # take gradient step: b = b + ηv, v = score
    BLAS.axpy!(η, v.df, v.b)  
    BLAS.axpy!(η, v.df2, v.c)

    # scale model by weight vector, if supplied 
    if lw == 0
        copyto!(@view(full_grad[1:lb]), v.b)
        copyto!(@view(full_grad[lb+1:lf]), v.c)
    else
        copyto!(@view(full_grad[1:lb]), v.b .* @view(v.weight[1:lb]))
        copyto!(@view(full_grad[lb+1:lf]), v.c .* @view(v.weight[lb+1:lf]))
    end

    # project to sparsity
    lg == 0 ? project_k!(full_grad, k) : project_group_sparse!(full_grad, v.group, J, k)
    
    # unweight the model after projection
    if lw == 0
        copyto!(v.b, @view(full_grad[1:lb]))
        copyto!(v.c, @view(full_grad[lb+1:lf]))
    else
        copyto!(v.b, @view(full_grad[1:lb]) ./ @view(v.weight[1:lb]))
        copyto!(v.c, @view(full_grad[lb+1:lf]) ./ @view(v.weight[lb+1:lf]))
    end

    #recombute support
    v.idx .= v.b .!= 0
    v.idc .= v.c .!= 0
    
    # if more than J*k entries are selected, randomly choose J*k of them
    _choose!(v, J, k) 

    # make necessary resizing since grad step might include/exclude non-genetic covariates
    check_covariate_supp!(v) 
end

"""
When initializing the IHT algorithm, take largest elements in magnitude of each group of 
the score as nonzero components of b. This function set v.idx = 1 for those indices. 

`J` is the maximum number of active groups, and `k` is the maximum number of predictors per
group. 
"""
function init_iht_indices!(v::IHTVariable{T}, x::Union{SnpBitMatrix, AbstractMatrix}, 
                           z::AbstractMatrix{T},y::Vector{T}, d::UnivariateDistribution, 
                           l::Link, J::Int, k::Int) where {T <: Float}
    # find the intercept by Newton's method
    ybar = mean(y)
    for iteration = 1:20 
        g1 = linkinv(l, v.c[1])
        g2 = mueta(l, v.c[1])
        v.c[1] = v.c[1] - clamp((g1 - ybar) / g2, -1.0, 1.0)
        abs(g1 - ybar) < 1e-10 && break
    end
    v.zc .= z * v.c

    # update mean vector and use them to compute score (gradient)
    update_μ!(v.μ, v.xb + v.zc, l)
    score!(d, l, v, x, z, y)

    # find J*k largest entries in magnitude and set everything else to 0. 
    a = partialsort([v.df; v.df2], k * J, by=abs, rev=true)
    v.idx .= abs.(v.df) .>= abs(a)
    v.idc .= abs.(v.df2) .>= abs(a)

    # Choose randomly if more are selected
    _choose!(v, J, k) 

    # make necessary resizing when necessary
    check_covariate_supp!(v)
end

"""
if more than J*k entries are selected after projection, randomly select top J*k entries.
This can happen if entries of b are equal to each other.
"""
function _choose!(v::IHTVariable{T}, J::Int, k::Int) where {T <: Float}
    while sum(v.idx) + sum(v.idc) > J * k
        idx_length = length(v.idx)
        all_idx = [v.idx; v.idc]

        nonzero_idx = findall(x -> x == true, all_idx) #find non-0 location
        pos = nonzero_idx[rand(1:length(nonzero_idx))] #randomly set a non-0 entry to 0
        pos > idx_length ? v.idc[pos - idx_length] = 0 : v.idx[pos] = 0
    end
end

"""
In `_init_iht_indices` and `_iht_gradstep`, if non-genetic cov got 
included/excluded, we must resize xk and gk
"""
function check_covariate_supp!(v::IHTVariable{T}) where {T <: Float}
    if sum(v.idx) != size(v.xk, 2)
        v.xk = zeros(T, size(v.xk, 1), sum(v.idx))
        v.gk = zeros(T, sum(v.idx))
    end
end

"""
This function returns true if backtracking condition is met. Currently, backtracking condition
includes either one of the following:
    1. New loglikelihood is smaller than the old one
    2. Current backtrack (`η_step`) exceeds maximum allowed backtracking (`nstep`, default = 3)

Note for Posison, NegativeBinomial, and Gamma, we require model coefficients to be 
"small" to prevent loglikelihood blowing up in first few iteration. This is accomplished 
by clamping η = xb values to be in (-20, 20)
"""
function _iht_backtrack_(logl::T, prev_logl::T, η_step::Int64, nstep::Int64) where {T <: Float}
    (prev_logl > logl) && (η_step < nstep)
end

"""
    std_reciprocal(x::SnpBitMatrix, mean_vec::Vector{T})

Compute the standard error of each columns of a SnpArray in place. 

`mean_vec` stores the mean for each SNP. Note this function assumes all SNPs 
are not missing. Otherwise, the inner loop should only add if data not missing.
"""
function std_reciprocal(x::SnpBitMatrix, mean_vec::Vector{T}) where {T <: Float}
    m, n = size(x)
    @assert n == length(mean_vec) "number of columns of snpmatrix doesn't agree with length of mean vector"
    std_vector = zeros(T, n)

    @inbounds for j in 1:n
        @simd for i in 1:m
            a1 = x.B1[i, j]
            a2 = x.B2[i, j]
            std_vector[j] += (convert(T, a1 + a2) - mean_vec[j])^2
        end
        std_vector[j] = 1.0 / sqrt(std_vector[j] / (m - 1))
    end
    return std_vector
end

"""
    standardize!(z::Matrix{Float64})

Standardizes each column of `z` to mean 0 and variance 1. Make sure you 
do not standardize the intercept. 
"""
@inline function standardize!(z::AbstractMatrix{Float64})
    n, q = size(z)
    μ = _mean(z)
    σ = _std(z, μ)

    @inbounds for j in 1:q
        @simd for i in 1:n
            z[i, j] = (z[i, j] - μ[j]) * σ[j]
        end
    end
end

@inline function _mean(z::AbstractMatrix{Float64})
    n, q = size(z)
    μ = zeros(q)
    @inbounds for j in 1:q
        tmp = 0.0
        @simd for i in 1:n
            tmp += z[i, j]
        end
        μ[j] = tmp / n
    end
    return μ
end

function _std(z::AbstractMatrix{Float64}, μ::Vector{Float64})
    n, q = size(z)
    σ = zeros(q)

    @inbounds for j in 1:q
        @simd for i in 1:n
            σ[j] += (z[i, j] - μ[j])^2
        end
        σ[j] = 1.0 / sqrt(σ[j] / (n - 1))
    end
    return σ
end

"""
    project_k!(x::AbstractVector, k::Integer)

Sets all but the largest `k` entries of `x` to 0. 

# Examples:
```julia-repl
using MendelIHT
x = [1.0; 2.0; 3.0]
project_k!(x, 2) # keep 2 largest entry
julia> x
3-element Array{Float64,1}:
 0.0
 2.0
 3.0
```

# Arguments:
- `x`: the vector to project.
- `k`: the number of components of `x` to preserve.
"""
function project_k!(x::AbstractVector{T}, k::Int64) where {T <: Float}
    a = abs(partialsort(x, k, by=abs, rev=true))
    @inbounds for i in eachindex(x)
        abs(x[i]) < a && (x[i] = zero(T))
    end
end

""" 
    project_group_sparse!(y::AbstractVector, group::AbstractVector, J::Integer, k::Integer)

Projects the vector y onto the set with at most J active groups and at most
k active predictors per group. Currently assumes there are no unknown or overlaping 
group membership.

# Examples
```julia-repl
using MendelIHT
J, k, n = 2, 3, 20
y = collect(1.0:20.0)
y_copy = copy(y)
group = rand(1:5, n)
project_group_sparse!(y, group, J, k)
for i = 1:length(y)
    println(i,"  ",group[i],"  ",y[i],"  ",y_copy[i])
end
```

# Arguments 
- `y`: The vector to project
- `group`: Vector encoding group membership
- `J`: Max number of non-zero group
- `k`: Max number of non-zero predictor per group`
"""
function project_group_sparse!(y::AbstractVector{T}, group::AbstractVector{Int64},
    J::Int64, k::Int64) where {T <: Float}
    groups = maximum(group)          # number of groups
    group_count = zeros(Int, groups) # counts number of predictors in each group
    group_norm = zeros(groups)       # l2 norm of each group
    perm = zeros(Int64, length(y))   # vector holding the permuation vector after sorting
    sortperm!(perm, y, by = abs, rev = true)

    #calculate the magnitude of each group, where only top predictors contribute
    for i in eachindex(y)
        j = perm[i]
        n = group[j]
        if group_count[n] < k
            group_norm[n] = group_norm[n] + y[j]^2
            group_count[n] = group_count[n] + 1
        end
    end

    #go through the top predictors in order. Set predictor to 0 if criteria not met
    group_rank = zeros(Int64, length(group_norm))
    sortperm!(group_rank, group_norm, rev = true)
    group_rank = invperm(group_rank)
    fill!(group_count, 1)
    for i in eachindex(y)
        j = perm[i]
        n = group[j]
        if (group_rank[n] > J) || (group_count[n] > k)
            y[j] = 0.0
        else
            group_count[n] = group_count[n] + 1
        end
    end
end

"""
    maf_weights(x::SnpArray; max_weight::T = Inf)

Calculates the prior weight based on minor allele frequencies. 

Returns an array of weights where `w[i] = 1 / (2 * sqrt(p[i] (1 - p[i]))) ∈ (1, ∞).`
Here `p` is the minor allele frequency computed by `maf()` in SnpArrays. 

- `x`: A SnpArray 
- `max_weight`: Maximum weight for any predictor. Defaults to `Inf`. 
"""
function maf_weights(x::SnpArray; max_weight::T = Inf) where {T <: Float}
    p = maf(x)
    p .= 1 ./ (2 .* sqrt.(p .* (1 .- p)))
    clamp!(p, 1.0, max_weight)
    return p
end

"""
Function that saves `b`, `xb`, `idx`, `idc`, `c`, and `zc` after each iteration. 
"""
function save_prev!(v::IHTVariable{T}) where {T <: Float}
    copyto!(v.b0, v.b)     # b0 = b
    copyto!(v.xb0, v.xb)   # Xb0 = Xb
    copyto!(v.idx0, v.idx) # idx0 = idx
    copyto!(v.idc0, v.idc) # idc0 = idc
    copyto!(v.c0, v.c)     # c0 = c
    copyto!(v.zc0, v.zc)   # Zc0 = Zc
end

"""
Computes the best step size η = v'v / v'Jv

Here v is the score and J is the expected information matrix, which is 
computed by J = g'(xb) / var(μ), assuming dispersion is 1
"""
function iht_stepsize(v::IHTVariable{T}, z::AbstractMatrix{T}, 
                      d::UnivariateDistribution, l::Link) where {T <: Float}
    
    # first store relevant components of gradient
    copyto!(v.gk, view(v.df, v.idx))
    A_mul_B!(v.xgk, v.zdf2, v.xk, view(z, :, v.idc), v.gk, view(v.df2, v.idc))
    
    #use zdf2 as temporary storage
    v.xgk .+= v.zdf2
    v.zdf2 .= mueta.(l, v.xb + v.zc).^2 ./ glmvar.(d, v.μ)

    # now compute and return step size. Note non-genetic covariates are separated from x
    numer = sum(abs2, v.gk) + sum(abs2, @view(v.df2[v.idc]))
    denom = Transpose(v.xgk) * Diagonal(v.zdf2) * v.xgk
    return (numer / denom) :: T
end

"""
This is a wrapper linear algebra function that computes [C1 ; C2] = [A1 ; A2] * [B1 ; B2] 
where A1 is a snpmatrix and A2 is a dense Matrix{Float}. Used for cleaner code. 

Here we are separating the computation because A1 is stored in compressed form while A2 is 
uncompressed (float64) matrix. This means that they cannot be stored in the same data 
structure. 
"""
function A_mul_B!(C1::AbstractVector{T}, C2::AbstractVector{T}, A1::SnpBitMatrix{T},
        A2::AbstractMatrix{T}, B1::AbstractVector{T}, B2::AbstractVector{T}) where {T <: Float}
    SnpArrays.mul!(C1, A1, B1)
    LinearAlgebra.mul!(C2, A2, B2)
end

function A_mul_B!(C1::AbstractVector{T}, C2::AbstractVector{T}, A1::AbstractMatrix{T},
        A2::AbstractMatrix{T}, B1::AbstractVector{T}, B2::AbstractVector{T}) where {T <: Float}
    LinearAlgebra.mul!(C1, A1, B1)
    LinearAlgebra.mul!(C2, A2, B2)
end

"""
    initialize_beta!(v::IHTVariable, y::AbstractVector, x::SnpArray, d::UnivariateDistribution, l::Link)

Fits a univariate regression (+ intercept) with each β_i corresponding to `x`'s predictor.

Used to find a good starting β. Fitting is done using scoring (newton) algorithm 
implemented in `GLM.jl`. The intial intercept is separately fitted using in init_iht_indices(). 

Note: this function is quite slow and not memory efficient. 
"""
function initialize_beta!(v::IHTVariable{T}, y::AbstractVector{T}, x::Union{SnpArray, AbstractMatrix},
                          d::UnivariateDistribution, l::Link) where {T <: Float}
    n, p = size(x)
    temp_matrix = ones(n, 2)           # n by 2 matrix of the intercept and 1 single covariate
    temp_glm = initialize_glm_object() # preallocating in a dumb ways

    intercept = 0.0
    if typeof(x) == SnpArray
        for i in 1:p
            copyto!(@view(temp_matrix[:, 2]), @view(x[:, i]), center=true, scale=true)
            temp_glm = fit(GeneralizedLinearModel, temp_matrix, y, d, l)
            v.b[i] = temp_glm.pp.beta0[2]
        end
    else 
        for i in 1:p
            temp_matrix[:, 2] .= x[:, i]
            temp_glm = fit(GeneralizedLinearModel, temp_matrix, y, d, l)
            v.b[i] = temp_glm.pp.beta0[2]
        end
    end
end

"""
This is a wrapper linear algebra function that computes [C1 ; C2] = [A1 ; A2]^T * [B1 ; B2] 
where A1 is a snpmatrix and A2 is a dense Matrix{Float}. Used for cleaner code. 

Here we are separating the computation because A1 is stored in compressed form while A2 is 
uncompressed (float64) matrix. This means that they cannot be stored in the same data 
structure. 
"""
function At_mul_B!(C1::AbstractVector{T}, C2::AbstractVector{T}, A1::SnpBitMatrix{T},
        A2::AbstractMatrix{T}, B1::AbstractVector{T}, B2::AbstractVector{T}) where {T <: Float}
    SnpArrays.mul!(C1, Transpose(A1), B1)
    LinearAlgebra.mul!(C2, Transpose(A2), B2)
end

function At_mul_B!(C1::AbstractVector{T}, C2::AbstractVector{T}, A1::AbstractMatrix{T},
        A2::AbstractMatrix{T}, B1::AbstractVector{T}, B2::AbstractVector{T}) where {T <: Float}
    LinearAlgebra.mul!(C1, Transpose(A1), B1)
    LinearAlgebra.mul!(C2, Transpose(A2), B2)
end

"""
This function initializes 1 instance of a GeneralizedLinearModel(G<:GlmResp, L<:LinPred, Bool). 
"""
function initialize_glm_object()
    d = Bernoulli
    l = canonicallink(d())
    x = rand(100, 2)
    y = rand(0:1, 100)
    return fit(GeneralizedLinearModel, x, y, d(), l)
end

<<<<<<< HEAD
function mle_for_θ(y::AbstractVector, μ::AbstractVector; 
                    θ::AbstractFloat = 1.0, maxIter=100, convTol=1.e-6)

    function first_derivative(θ::Real)
        tmp(yi, μi) = -(yi+θ)/(μi+θ) - log(μi+θ) + 1 + log(θ) + digamma(θ+yi) - digamma(θ)
        return sum(tmp(yi, μi) for (yi, μi) in zip(y, μ))
    end

    function second_derivative(θ::Real)
        tmp(yi, μi) = (yi+θ)/(μi+θ)^2 - 2/(μi+θ) + 1/θ + trigamma(θ+yi) - trigamma(θ)
        return sum(tmp(yi, μi) for (yi, μi) in zip(y, μ))
    end

    function negbin_loglikelihood(θ::Real)
        d_newton = NegativeBinomial(θ, 0.5)
        return MendelIHT.loglikelihood(d_newton, y, μ)
    end

    function newton_increment(θ::Real)
        # use gradient descent if hessian not positive definite
        dx  = first_derivative(θ)
        dx2 = second_derivative(θ)
        if dx2 < 0
            increment = first_derivative(θ) / second_derivative(θ)
        else 
            increment = first_derivative(θ)
        end
        # println(dx2)
        return increment
    end

    new_θ    = 1.0
    stepsize = 1.0
    for i in 1:maxIter

        # run 1 iteration of Newton's algorithm
        increment = newton_increment(θ)
        new_θ = θ - stepsize * increment

        # linesearch
        old_logl = negbin_loglikelihood(θ)
        for j in 1:20
            if new_θ <= 0
                stepsize = stepsize / 2
                new_θ = θ - stepsize * increment
            else 
                new_logl = negbin_loglikelihood(new_θ)
                if old_logl >= new_logl
                    stepsize = stepsize / 2
                    new_θ = θ - stepsize * increment
                else
                    break
                end
            end
        end

        #check convergence
        if abs(θ - new_θ) <= convTol
            return new_θ
        else
            θ = new_θ
        end
    end

    return θ
end
=======
"""
    naive_impute(x, destination)

Imputes missing entries of a SnpArray using the mode of each SNP, and
saves the result in a new file called destination in current directory. 
Non-missing entries are the same. 
"""
function naive_impute(x::SnpArray, destination::String)
    n, p = size(x)
    y = SnpArray(destination, n, p)

    @inbounds for j in 1:p

        #identify mode
        entry0, entry1, entry2 = 0, 0, 0
        for i in 1:n
            if x[i, j] == 0x00 
                y[i, j] = 0x00
                entry0 += 1
            elseif x[i, j] == 0x02 
                y[i, j] = 0x02
                entry1 += 1
            elseif x[i, j] == 0x03 
                y[i, j] = 0x03
                entry2 += 1
            end
        end
        most_often = max(entry0, entry1, entry2)
        missing_entry = 0x00
        if most_often == entry1
            missing_entry = 0x02
        elseif most_often == entry2
            missing_entry = 0x03
        end

        # impute 
        for i in 1:n
            if x[i, j] == 0x01 
                y[i, j] = missing_entry
            end
        end
    end

    return nothing
end
>>>>>>> d658d028
<|MERGE_RESOLUTION|>--- conflicted
+++ resolved
@@ -522,7 +522,6 @@
     return fit(GeneralizedLinearModel, x, y, d(), l)
 end
 
-<<<<<<< HEAD
 function mle_for_θ(y::AbstractVector, μ::AbstractVector; 
                     θ::AbstractFloat = 1.0, maxIter=100, convTol=1.e-6)
 
@@ -589,7 +588,7 @@
 
     return θ
 end
-=======
+
 """
     naive_impute(x, destination)
 
@@ -634,5 +633,4 @@
     end
 
     return nothing
-end
->>>>>>> d658d028
+end