"""
This function computes and stores different models in each column of the matrix `betas` and 
matrix `cs`. 

The additional optional arguments are:
- `mask_n`, a `Bool` vector used as a bitmask for crossvalidation purposes. Defaults to a vector of trues.
"""
function iht_path(
    x         :: SnpArray,
    z         :: AbstractMatrix{T},
    y         :: AbstractVector{T},
    J         :: Int64,
    path      :: DenseVector{Int},
    train_idx :: BitArray;
    use_maf   :: Bool   = false,
    glm       :: String = "normal",
    tol       :: T      = convert(T, 1e-4),
    max_iter  :: Int    = 100,
    max_step  :: Int    = 50,
    debias    :: Bool   = false
) where {T <: Float}

    # size of problem?
    n, p = size(x)
    q = size(z, 2) #number of non-genetic covariates

    # how many models will we compute?
    nmodels = length(path)

    # preallocate matrix to store betas and errors
    betas  = spzeros(T, p, nmodels) # a sparse matrix to store calculated models
    cs     = zeros(T, q, nmodels)   # matrix of models of non-genetic covariates

    # Construct the training datas
    x_train = SnpArray(undef, sum(train_idx), p)
    copyto!(x_train, @view x[train_idx, :])
    y_train = y[train_idx]
    z_train = z[train_idx, :]

    # compute the specified paths
    @inbounds for i = 1:nmodels

        # current model size?
        k = path[i]

        #define the IHTVariable used to store intermediate variables in IHT calculations
        v = IHTVariables(x_train, z_train, y_train, J, k)

        # now compute current model
        if glm == "normal"
            output = L0_reg(x_train, z_train, y_train, J, k, use_maf=use_maf,debias=debias)
        elseif glm == "logistic"
            output = L0_logistic_reg(x_train, z_train, y_train, J, k, glm="logistic",debias=debias)
        elseif glm == "poisson"
<<<<<<< HEAD
            x_train = x[mask_n, :]
            y_train = y[mask_n]
            z_train = z[mask_n, :]
            v = IHTVariables(x_train, z_train, y_train, J, k)
            output = L0_poisson_reg(v, x_train, z_train, y_train, J, k, glm = "poisson")
=======
            output = L0_poisson_reg(x_train, z_train, y_train, J, k, glm="poisson", show_info=false,debias=debias)
>>>>>>> c59d481c
        end

        # put model into sparse matrix of betas
        betas[:, i] .= sparsevec(output.beta)
        cs[:, i] .= output.c
    end

    # return a sparsified copy of the models
    return betas, cs
end

"""
Multi-threaded version of `iht_path`. Each thread writes to a different matrix of betas
and cs, and the reduction step is to sum all these matrices. The increase in memory usage 
increases linearly with the number of paths, which is negligible as long as the number of 
paths is reasonable (e.g. less than 100). 
"""
function iht_path_threaded(
    x         :: SnpArray,
    z         :: AbstractMatrix{T},
    y         :: AbstractVector{T},
    J         :: Int64,
    path      :: DenseVector{Int},
    train_idx :: BitArray;
    use_maf   :: Bool   = false,
    glm       :: String = "normal",    
    tol       :: T      = convert(T, 1e-4),
    max_iter  :: Int    = 100,
    max_step  :: Int    = 50,
    debias    :: Bool   = false
) where {T <: Float}
    
    # number of threads available?
    num_threads = Threads.nthreads()

    # size of problem?
    n, p = size(x)
    q    = size(z, 2) #number of non-genetic covariates

    # how many models will we compute?
    nmodels = length(path)

    # Initialize vector of matrices to hold a separate matrix for each thread to access. This makes everything thread-safe
    betas = [zeros(p, nmodels) for i in 1:num_threads]
    cs    = [zeros(q, nmodels) for i in 1:num_threads]

    # compute the specified paths
    Threads.@threads for i = 1:nmodels

        # current thread?
        cur_thread = Threads.threadid()

        # current model size?
        k = path[i]

        # Construct the training datas (it appears I must make the training data sets inside this for loop. Not sure why. Perhaps to avoid thread access issues)
        x_train = SnpArray(undef, sum(train_idx), p)
        copyto!(x_train, @view x[train_idx, :])
        y_train = y[train_idx]
        z_train = z[train_idx, :]

        #define the IHTVariable used to store intermediate variables in IHT calculations
        v = IHTVariables(x_train, z_train, y_train, J, k)

        # now compute current model
        if glm == "normal"
            output = L0_reg(x_train, z_train, y_train, J, k, use_maf=use_maf, debias=debias)
        elseif glm == "logistic"
            output = L0_logistic_reg(x_train, z_train, y_train, J, k, glm="logistic", show_info=false, debias=debias)
        elseif glm == "poisson"
<<<<<<< HEAD
            x_train = x[mask_n, :]
            y_train = y[mask_n]
            z_train = z[mask_n, :]
            v = IHTVariables(x_train, z_train, y_train, J, k)
            output = L0_poisson_reg(v, x_train, z_train, y_train, J, k, glm = "poisson")
=======
            output = L0_poisson_reg(x_train, z_train, y_train, J, k, glm="poisson", show_info=false, debias=debias)
>>>>>>> c59d481c
        end

        # put model into sparse matrix of betas in the corresponding thread
        betas[cur_thread][:, i] = output.beta
        cs[cur_thread][:, i]    = output.c
    end

    # reduce the vector of matrix into a single matrix, where each column stores a different model 
    return sum(betas), sum(cs)
end


"""
In cross validation we separate samples into `q` disjoint subsets. This function fits a model on 
q-1 of those sets (indexed by train_idx), and then tests the model's performance on the 
qth set (indexed by test_idx). We loop over all sparsity level specified in `path` and 
returns the out-of-sample errors in a vector. 

- `path` , a vector of various model sizes
- `folds`, a vector indicating which of the q fold each sample belongs to. 
- `fold` , the current fold that is being used as test set. 
"""
function one_fold(
    x        :: SnpArray,
    z        :: AbstractMatrix{T},
    y        :: AbstractVector{T},
    J        :: Int64,
    path     :: DenseVector{Int},
    folds    :: DenseVector{Int}, 
    fold     :: Int;
    use_maf  :: Bool = false,
    glm      :: String = "normal",
    tol      :: T    = convert(T, 1e-4),
    max_iter :: Int  = 1000,
    max_step :: Int  = 50,
    debias   :: Bool = false
) where {T <: Float}
    # dimensions of problem
    n, p = size(x)
    q    = size(z, 2)

    # find entries that are for test sets and train sets
    test_idx  = folds .== fold
    train_idx = .!test_idx
    test_size = sum(test_idx)

<<<<<<< HEAD
    # allocate test model, this can be avoided with view(x, test_idx, :), but SnpArray code needs to gets fixed first 
    x_test = x[test_idx, :]
    z_test = z[test_idx, :]

    # compute some statistics needed to standardize x_test
    mean_vec, minor_allele, = summarize(x_test)
    people, snps = size(x)
    update_mean!(mean_vec, minor_allele, snps)
    std_vec = std_reciprocal(x, mean_vec)

    # compute the regularization path on the training set
    betas, cs = iht_path_threaded(x, z, y, J, path, use_maf=use_maf, glm=glm, mask_n=train_idx, max_iter=max_iter, max_step=max_step, tol=tol)
    # betas, cs = iht_path(x, z, y, J, path, use_maf=use_maf, glm=glm, mask_n=train_idx, max_iter=max_iter, max_step=max_step, tol=tol)
=======
    # allocate test model
    x_test = SnpArray(undef, sum(test_idx), p)
    copyto!(x_test, @view(x[test_idx, :]))
    z_test = @view(z[test_idx, :])
    x_testbm = SnpBitMatrix{Float64}(x_test, model=ADDITIVE_MODEL, center=true, scale=true); 

    # compute the regularization path on the training set
    betas, cs = iht_path_threaded(x, z, y, J, path, train_idx, use_maf=use_maf, glm=glm, max_iter=max_iter, max_step=max_step, tol=tol, debias=debias)
    # betas, cs = iht_path(x, z, y, J, path, train_idx, use_maf=use_maf, glm = glm, max_iter=max_iter, max_step=max_step, tol=tol, debias=debias)
>>>>>>> c59d481c

    # preallocate vector for output
    myerrors = zeros(T, length(path))

    # allocate the arrays for the test set
    xb = zeros(T, test_size,)
    zc = zeros(T, test_size,)
    r  = zeros(T, test_size,)
    b  = zeros(T, p,)
    c  = zeros(T, q,)

    # for each computed model in regularization path, compute the mean out-of-sample error for the TEST set
    for i = 1:size(betas,2)

        # pull ith model in dense vector format
        b .= betas[:, i]
        c .= cs[:, i] 

        # compute estimated response Xb: [xb zc] = [x_test z_test] * [b; c] with $(path[i]) nonzeroes
        A_mul_B!(xb, zc, x_testbm, z_test, b, c) 

        # compute residuals. For glm, recall E(Y) = g^-1(Xβ) where g^-1 is the inverse link
        if glm == "normal"
            r .= view(y, test_idx) .- xb .- zc
        elseif glm == "logistic"
            r .= view(y, test_idx) .- logistic.(xb .+ zc)
        elseif glm == "poisson"
            r .= view(y, test_idx) .- exp.(xb .+ zc)
        else
            error("unsupported glm method")
        end

        # reduction step. Return out-of-sample error as squared residual averaged over size of test set
        myerrors[i] = sum(abs2, r) / test_size / 2
    end

    return myerrors :: Vector{T}
end

"""
Wrapper function for one_fold. Returns the averaged MSE for each fold of cross validation.
mse[i, j] stores the ith model size for fold j. Thus to obtain the mean mse for each fold, 
we take average along the rows and find the minimum.  
"""
function pfold_naive(
    x        :: SnpArray,
    z        :: AbstractMatrix{T},
    y        :: AbstractVector{T},
    J        :: Int64,
    path     :: DenseVector{Int},
    folds    :: DenseVector{Int},
    num_fold :: Int64;
    use_maf  :: Bool = false,
    glm      :: String = "normal",
<<<<<<< HEAD
    # max_iter :: Int  = 100,
    # max_step :: Int  = 50,
=======
    max_iter :: Int  = 100,
    max_step :: Int  = 50,
    debias   :: Bool = false,
>>>>>>> c59d481c
) where {T <: Float}

    @assert num_fold >= 1 "number of folds must be positive integer"

    mses = zeros(T, length(path), num_fold)
    for fold in 1:num_fold
<<<<<<< HEAD
        mses[:, fold] = one_fold(x, z, y, J, path, folds, fold, use_maf=use_maf, glm=glm)
=======
        mses[:, fold] = one_fold(x, z, y, J, path, folds, fold, use_maf=use_maf, glm=glm,debias=debias)
>>>>>>> c59d481c
    end
    return vec(sum(mses, dims=2) ./ num_fold)
end

"""
This function runs q-fold cross-validation across a specified regularization path in a 
maximum of 8 parallel threads. 

Important arguments and defaults include:
- `x` is the genotype matrix
- `z` is the matrix of non-genetic covariates (which includes the intercept as the first column)
- `y` is the response (phenotype) vector
- `J` is the maximum allowed active groups. 
- `path` is vector of model sizes k1, k2...etc. IHT will compute all model sizes on each fold.
- `folds` a vector of integers, with the same length as the number predictor, indicating a partitioning of the samples into q disjoin subsets
- `num_folds` indicates how many disjoint subsets the samples are partitioned into. 
- `use_maf` whether IHT wants to scale predictors using their minor allele frequency. This is experimental feature
"""
function cv_iht(
    x        :: SnpArray,
    z        :: AbstractMatrix{T},
    y        :: AbstractVector{T},
    J        :: Int64,
    path     :: DenseVector{Int},
    folds    :: DenseVector{Int},
    num_fold :: Int64;
    use_maf  :: Bool = false,
    glm      :: String = "normal",
    debias   :: Bool = false
) where {T <: Float}

    # how many elements are in the path?
    nmodels = length(path)

    # compute folds
<<<<<<< HEAD
    mses = pfold_naive(x, z, y, J, path, folds, num_fold, use_maf=use_maf, glm=glm)
=======
    mses = pfold_naive(x, z, y, J, path, folds, num_fold, use_maf=use_maf, glm=glm, debias=debias)
>>>>>>> c59d481c

    # find best model size and print cross validation result
    k = path[argmin(mses)] :: Int
    print_cv_results(mses, path, k)

    return k
end<|MERGE_RESOLUTION|>--- conflicted
+++ resolved
@@ -52,15 +52,7 @@
         elseif glm == "logistic"
             output = L0_logistic_reg(x_train, z_train, y_train, J, k, glm="logistic",debias=debias)
         elseif glm == "poisson"
-<<<<<<< HEAD
-            x_train = x[mask_n, :]
-            y_train = y[mask_n]
-            z_train = z[mask_n, :]
-            v = IHTVariables(x_train, z_train, y_train, J, k)
-            output = L0_poisson_reg(v, x_train, z_train, y_train, J, k, glm = "poisson")
-=======
             output = L0_poisson_reg(x_train, z_train, y_train, J, k, glm="poisson", show_info=false,debias=debias)
->>>>>>> c59d481c
         end
 
         # put model into sparse matrix of betas
@@ -131,15 +123,7 @@
         elseif glm == "logistic"
             output = L0_logistic_reg(x_train, z_train, y_train, J, k, glm="logistic", show_info=false, debias=debias)
         elseif glm == "poisson"
-<<<<<<< HEAD
-            x_train = x[mask_n, :]
-            y_train = y[mask_n]
-            z_train = z[mask_n, :]
-            v = IHTVariables(x_train, z_train, y_train, J, k)
-            output = L0_poisson_reg(v, x_train, z_train, y_train, J, k, glm = "poisson")
-=======
             output = L0_poisson_reg(x_train, z_train, y_train, J, k, glm="poisson", show_info=false, debias=debias)
->>>>>>> c59d481c
         end
 
         # put model into sparse matrix of betas in the corresponding thread
@@ -186,21 +170,6 @@
     train_idx = .!test_idx
     test_size = sum(test_idx)
 
-<<<<<<< HEAD
-    # allocate test model, this can be avoided with view(x, test_idx, :), but SnpArray code needs to gets fixed first 
-    x_test = x[test_idx, :]
-    z_test = z[test_idx, :]
-
-    # compute some statistics needed to standardize x_test
-    mean_vec, minor_allele, = summarize(x_test)
-    people, snps = size(x)
-    update_mean!(mean_vec, minor_allele, snps)
-    std_vec = std_reciprocal(x, mean_vec)
-
-    # compute the regularization path on the training set
-    betas, cs = iht_path_threaded(x, z, y, J, path, use_maf=use_maf, glm=glm, mask_n=train_idx, max_iter=max_iter, max_step=max_step, tol=tol)
-    # betas, cs = iht_path(x, z, y, J, path, use_maf=use_maf, glm=glm, mask_n=train_idx, max_iter=max_iter, max_step=max_step, tol=tol)
-=======
     # allocate test model
     x_test = SnpArray(undef, sum(test_idx), p)
     copyto!(x_test, @view(x[test_idx, :]))
@@ -210,7 +179,6 @@
     # compute the regularization path on the training set
     betas, cs = iht_path_threaded(x, z, y, J, path, train_idx, use_maf=use_maf, glm=glm, max_iter=max_iter, max_step=max_step, tol=tol, debias=debias)
     # betas, cs = iht_path(x, z, y, J, path, train_idx, use_maf=use_maf, glm = glm, max_iter=max_iter, max_step=max_step, tol=tol, debias=debias)
->>>>>>> c59d481c
 
     # preallocate vector for output
     myerrors = zeros(T, length(path))
@@ -265,25 +233,16 @@
     num_fold :: Int64;
     use_maf  :: Bool = false,
     glm      :: String = "normal",
-<<<<<<< HEAD
-    # max_iter :: Int  = 100,
-    # max_step :: Int  = 50,
-=======
     max_iter :: Int  = 100,
     max_step :: Int  = 50,
     debias   :: Bool = false,
->>>>>>> c59d481c
 ) where {T <: Float}
 
     @assert num_fold >= 1 "number of folds must be positive integer"
 
     mses = zeros(T, length(path), num_fold)
     for fold in 1:num_fold
-<<<<<<< HEAD
-        mses[:, fold] = one_fold(x, z, y, J, path, folds, fold, use_maf=use_maf, glm=glm)
-=======
         mses[:, fold] = one_fold(x, z, y, J, path, folds, fold, use_maf=use_maf, glm=glm,debias=debias)
->>>>>>> c59d481c
     end
     return vec(sum(mses, dims=2) ./ num_fold)
 end
@@ -319,11 +278,7 @@
     nmodels = length(path)
 
     # compute folds
-<<<<<<< HEAD
-    mses = pfold_naive(x, z, y, J, path, folds, num_fold, use_maf=use_maf, glm=glm)
-=======
     mses = pfold_naive(x, z, y, J, path, folds, num_fold, use_maf=use_maf, glm=glm, debias=debias)
->>>>>>> c59d481c
 
     # find best model size and print cross validation result
     k = path[argmin(mses)] :: Int
