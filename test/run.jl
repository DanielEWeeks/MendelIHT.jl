#BELOW ARE NORMAL SIMUATIONS
<<<<<<< HEAD
using MendelIHT
=======
using IHT
>>>>>>> c59d481c
using SnpArrays
using DataFrames
using Distributions
using BenchmarkTools
using Random
using LinearAlgebra

#set random seed
Random.seed!(1111)

#simulat data
n = 2000
p = 10000
bernoulli_rates = 0.5rand(p) #minor allele frequencies are drawn from uniform (0, 0.5)
x = simulate_random_snparray(n, p, bernoulli_rates)
xbm = SnpBitMatrix{Float64}(x, model=ADDITIVE_MODEL, center=true, scale=true); 

#specify true model size and noise of data
k = 40              # number of true predictors
s = 0.1            # noise vector

#construct covariates (intercept) and true model b
z = ones(n, 1)          # non-genetic covariates, just the intercept
true_b = zeros(p)       # model vector
true_b[1:k] = randn(k)  # Initialize k non-zero entries in the true model
shuffle!(true_b)        # Shuffle the entries
correct_position = findall(x -> x != 0, true_b) # keep track of what the true entries are
noise = rand(Normal(0, s), n)                   # noise vectors from N(0, s) 

#simulate phenotypes (e.g. vector y) via: y = Xb + noise
y = xbm * true_b + noise

#compute IHT result for less noisy data
result = L0_reg(x, z, y, 1, k, debias=false)

#check result
estimated_models = result.beta[correct_position]
true_model = true_b[correct_position]
compare_model = DataFrame(
    correct_position = correct_position, 
    true_β           = true_model, 
    estimated_β      = estimated_models)
println("Total iteration number was " * string(result.iter))
println("Total time was " * string(result.time))

#how to get predicted response?
xb = zeros(y_temp)
SnpArrays.A_mul_B!(xb, x, result.beta, mean_vec, std_vec)
[y xb]



# path = collect(1:20)
# num_folds = 5
# folds = rand(1:num_folds, size(x, 1))
# cv_iht(x, z, y, 1, path, folds, num_folds, use_maf = false, glm = "normal")





#BELOW ARE LOGISTIC SIMUATIONS
#load packages
using Revise
using IHT
using SnpArrays
using DataFrames
using Distributions
using BenchmarkTools
using Random
using LinearAlgebra
using StatsFuns: logistic

#simulat data
n = 2000
p = 10100

#set random seed
Random.seed!(1111)

k = 10 # number of true predictors
bernoulli_rates = 0.5rand(p) #minor allele frequencies are drawn from uniform (0, 0.5)
x = simulate_random_snparray(n, p, bernoulli_rates)
xbm = SnpBitMatrix{Float64}(x, model=ADDITIVE_MODEL, center=true, scale=true); 

#construct covariates (intercept) and true model b
z = ones(n, 1)          # non-genetic covariates, just the intercept
true_b = zeros(p)       # model vector
true_b[1:k] = randn(k)  # Initialize k non-zero entries in the true model
shuffle!(true_b)        # Shuffle the entries
correct_position = findall(x -> x != 0, true_b) # keep track of what the true entries are

#simulate phenotypes (e.g. vector y) via: y = Xb
y_temp = xbm * true_b

# Apply inverse logit link and sample from the vector of distributions
prob = logistic.(y_temp) #inverse logit link
y = [rand(Bernoulli(x)) for x in prob]
y = Float64.(y)

#compute logistic IHT result
# result = L0_logistic_reg(x, z, y, 1, k, glm = "logistic")
result = L0_logistic_reg(x, z, y, 1, k, glm = "logistic", debias=true, show_info=true)

# @benchmark L0_logistic_reg(v, x, z, y, 1, k, glm = "logistic") seconds = 30

#check result
estimated_models = result.beta[correct_position]
true_model = true_b[correct_position]
compare_model = DataFrame(
    correct_position = correct_position, 
    true_β           = true_model, 
    estimated_β      = estimated_models)
println("Total iteration number was " * string(result.iter))
println("Total time was " * string(result.time))


#how to get predicted response?
xb = zeros(y_temp)
SnpArrays.A_mul_B!(xb, x, result.beta, mean_vec, std_vec)
xb = logistic.(xb) #apply inverse link: E(Y) = g^-1(Xβ)
# [y round(xb)]
[y xb]






<<<<<<< HEAD
#BELOW ARE LOGISTIC SIMUATIONS
#load packages
using Revise
using MendelIHT
=======
# BELOW ARE POISSON SIMULATIONS
using Revise
using IHT
>>>>>>> c59d481c
using SnpArrays
using DataFrames
using Distributions
using StatsFuns: logistic
using Random
using LinearAlgebra


#sizes that does not work (well):
# n, p = 999, 10000
# n, p = 2999, 10000
# n, p = 2000, 20001
# n, p = 140, 420

#simulat data
n = 2000
p = 10001 #20001 does not work!

#set random seed
Random.seed!(1111)

k = 10 # number of true predictors
bernoulli_rates = 0.5rand(p) #minor allele frequencies are drawn from uniform (0, 0.5)

#prevent rare alleles from entering model
# clamp!(bernoulli_rates, 0.1, 1.0)
x = simulate_random_snparray(n, p, bernoulli_rates)
xbm = SnpBitMatrix{Float64}(x, model=ADDITIVE_MODEL, center=true, scale=true); 

#construct snpmatrix, covariate files, and true model b
z           = ones(n, 1)                   # non-genetic covariates, just the intercept
true_b      = zeros(p)                     # model vector
true_b[1:k] = randn(k)                     # Initialize k non-zero entries in the true model
shuffle!(true_b)                           # Shuffle the entries
correct_position = findall(x -> x != 0, true_b) # keep track of what the true entries are

#check maf
bernoulli_rates[correct_position]

#simulate phenotypes under different noises by: y = Xb + noise
y_temp = xbm * true_b

# Simulate poisson data
λ = exp.(y_temp) #inverse log link
y = [rand(Poisson(x)) for x in λ]
y = Float64.(y)

#compute poisson IHT result
result = L0_poisson_reg(x, z, y, 1, k, glm = "poisson", debias=false, convg=false, show_info=false, true_beta=true_b)

#check result
estimated_models = result.beta[correct_position]
true_model = true_b[correct_position]
compare_model = DataFrame(
    correct_position = correct_position, 
    true_β           = true_model, 
    estimated_β      = estimated_models)
println("Total iteration number was " * string(result.iter))
println("Total time was " * string(result.time))



#how to get predicted response?
b = zeros(p)
b[366] = 1.4
b[1323] = -0.8
b[1447] = -0.1
b[1686] = -2.7
b[2531] = 0.3
b[3293] = 1.4 
b[4951] = 0.4
b[5078] = 0.1
b[6180] = 0.5
b[7048] = 0.2
xb = xbm * b
xb = exp.(xb) #apply inverse link: E(Y) = g^-1(Xβ)

result = xbm * result.beta
result = exp.(result)
[y result xb]
[y-result y-xb]
sum(abs2, y-result), sum(abs2, y-xb) 
abs.(y-result) .> abs.(y-xb)





<<<<<<< HEAD


# BELOW ARE POISSON SIMULATIONS
using Revise
using MendelIHT
using SnpArrays
using DataFrames
using Distributions
using StatsFuns: logistic

#set random seed
srand(1111) 

#specify dimension and noise of data
n = 2000                        # number of cases
p = 20000                       # number of predictors
k = 10                          # number of true predictors per group
# s = 0.1                         # noise vector, from very little noise to a lot of noise

#construct snpmatrix, covariate files, and true model b
x           = SnpArray(rand(0:2, n, p))    # a random snpmatrix
z           = ones(n, 1)                   # non-genetic covariates, just the intercept
true_b      = zeros(p)                     # model vector
true_b[1:k] = randn(k)                     # Initialize k non-zero entries in the true model
shuffle!(true_b)                           # Shuffle the entries
correct_position = find(true_b)            # keep track of what the true entries are
# noise = rand(Normal(0, s), n)              # noise vectors from N(0, s) where s ∈ S = {0.01, 0.1, 1, 10}s

#compute mean and std used to standardize data to mean 0 variance 1
mean_vec, minor_allele, = summarize(x)
for i in 1:p
    minor_allele[i] ? mean_vec[i] = 2.0 - 2.0mean_vec[i] : mean_vec[i] = 2.0mean_vec[i]
end
std_vec = std_reciprocal(x, mean_vec)

#simulate phenotypes under different noises by: y = Xb + noise
y_temp = zeros(n)
SnpArrays.A_mul_B!(y_temp, x, true_b, mean_vec, std_vec)
# y_temp .+= noise #add some noise

# Apply inverse logit link to map y to {0, 1} 
# poisson = 
y = zeros(n)
y_temp = exp.(y_temp)                  #inverse log link
for i in 1:n
	dist = Poisson(y_temp[i])
	y[i] = rand(dist)
end

#compute logistic IHT result
scale = sum(y) / n
estimated_models = zeros(k)
v = IHTVariables(x, z, y, 1, k)
result = L0_poisson_reg(v, x, z, y, 1, k, glm = "poisson")

#check result
estimated_models .= result.beta[correct_position]
true_model = true_b[correct_position]
compare_model = DataFrame(
    correct_position = correct_position, 
    true_β           = true_model, 
    estimated_β      = estimated_models)
println("Total iteration number was " * string(result.iter))









############## NORMAL CROSS VALIDATION SIMULATION
using Revise
using MendelIHT
=======
############## NORMAL CROSS VALIDATION SIMULATION
using Revise
using IHT
>>>>>>> c59d481c
using SnpArrays
using DataFrames
using Distributions
using BenchmarkTools
using Random
using LinearAlgebra

#set random seed
Random.seed!(1111)

#simulat data
n = 3000
p = 20000
bernoulli_rates = 0.5rand(p) #minor allele frequencies are drawn from uniform (0, 0.5)
x = simulate_random_snparray(n, p, bernoulli_rates)
xbm = SnpBitMatrix{Float64}(x, model=ADDITIVE_MODEL, center=true, scale=true); 

#specify true model size and noise of data
k = 12    # number of true predictors
s = 0.1  # noise vector

#construct covariates (intercept) and true model b
z = ones(n, 1)          # non-genetic covariates, just the intercept
true_b = zeros(p)       # model vector
true_b[1:k] = randn(k)  # Initialize k non-zero entries in the true model
shuffle!(true_b)        # Shuffle the entries
correct_position = findall(x -> x != 0, true_b) # keep track of what the true entries are
noise = rand(Normal(0, s), n)                   # noise vectors from N(0, s) 

#simulate phenotypes (e.g. vector y) via: y = Xb + noise
y = xbm * true_b + noise

#specify path and folds
path = collect(1:20)
num_folds = 5
folds = rand(1:num_folds, size(x, 1))

#compute cross validation
<<<<<<< HEAD
cv_iht(x, z, y, 1, path, folds, num_folds, use_maf = false, glm = "logistic")


=======
k_est = cv_iht(x, z, y, 1, path, folds, num_folds, use_maf = false, glm = "normal", debias=false)

#compute l0 result using best estimate for k
l0_result = L0_reg(x, z, y, 1, k_est, debias=false)

#check result
estimated_models = l0_result.beta[correct_position]
true_model = true_b[correct_position]
compare_model = DataFrame(
    correct_position = correct_position, 
    true_β           = true_model, 
    estimated_β      = estimated_models)
println("Total iteration number was " * string(l0_result.iter))
println("Total time was " * string(l0_result.time))
>>>>>>> c59d481c





########### LOGISTIC CROSS VALIDATION SIMULATION CODE##############
<<<<<<< HEAD
using MendelIHT
=======
using IHT
>>>>>>> c59d481c
using SnpArrays
using DataFrames
using Distributions
using StatsFuns: logistic
using BenchmarkTools
using Random
using LinearAlgebra

#set random seed
Random.seed!(1111)

#simulat data
n = 2000
p = 20000
k = 12    # number of true predictors
bernoulli_rates = 0.5rand(p) #minor allele frequencies are drawn from uniform (0, 0.5)
x = simulate_random_snparray(n, p, bernoulli_rates)
xbm = SnpBitMatrix{Float64}(x, model=ADDITIVE_MODEL, center=true, scale=true); 

#construct covariates (intercept) and true model b
z = ones(n, 1)          # non-genetic covariates, just the intercept
true_b = zeros(p)       # model vector
true_b[1:k] = randn(k)  # Initialize k non-zero entries in the true model
shuffle!(true_b)        # Shuffle the entries
correct_position = findall(x -> x != 0, true_b) # keep track of what the true entries are

#simulate phenotypes: y = Xb
y_temp = xbm * true_b

# Apply inverse logit link and sample from the vector of distributions
prob = logistic.(y_temp) #inverse logit link
y = [rand(Bernoulli(x)) for x in prob]
y = Float64.(y)

<<<<<<< HEAD
#specify dimension and noise of data
n = 2000                        # number of cases
p = 10000                       # number of predictors
k = 10                          # number of true predictors per group
# s = 0.1                         # noise vector, from very little noise to a lot of noise

#construct snpmatrix, covariate files, and true model b
x           = SnpArray(rand(0:2, n, p))    # a random snpmatrix
z           = ones(n, 1)                   # non-genetic covariates, just the intercept
true_b      = zeros(p)                     # model vector
true_b[1:k] = randn(k)                     # Initialize k non-zero entries in the true model
shuffle!(true_b)                           # Shuffle the entries
correct_position = find(true_b)            # keep track of what the true entries are
# noise = rand(Normal(0, s), n)              # noise vectors from N(0, s) where s ∈ S = {0.01, 0.1, 1, 10}s
=======
#specify path and folds
path = collect(1:20)
num_folds = 5
folds = rand(1:num_folds, size(x, 1))
>>>>>>> c59d481c

#compute cross validation
k_est = cv_iht(x, z, y, 1, path, folds, num_folds, use_maf = false, glm = "logistic", debias=true)

<<<<<<< HEAD
#simulate phenotypes under different noises by: y = Xb + noise
y_temp = zeros(n)
SnpArrays.A_mul_B!(y_temp, x, true_b, mean_vec, std_vec)

# Apply inverse link
y = zeros(n)
y_temp = exp.(y_temp)                  #inverse log link
for i in 1:n
	dist = Poisson(y_temp[i])
	y[i] = rand(dist)
end

#specify path and folds
path = collect(2:2:20)
num_folds = 3
folds = rand(1:num_folds, size(x, 1))

#compute cross validation
cv_iht(x, z, y, 1, path, folds, num_folds, use_maf = false, glm = "poisson")
=======

#compute l0 result using best estimate for k
l0_result = L0_logistic_reg(x, z, y, 1, k_est, glm = "logistic", debias=true, show_info=false)

#check result
estimated_models = l0_result.beta[correct_position]
true_model = true_b[correct_position]
compare_model = DataFrame(
    correct_position = correct_position, 
    true_β           = true_model, 
    estimated_β      = estimated_models)
println("Total iteration number was " * string(l0_result.iter))
println("Total time was " * string(l0_result.time))
>>>>>>> c59d481c





############## POISSON CROSS VALIDATION SIMULATION
using IHT
using SnpArrays
using DataFrames
using Distributions
using StatsFuns: logistic
using BenchmarkTools
using Random
using LinearAlgebra

#set random seed
Random.seed!(1111)

#sizes that does not work (well):
# n, p = 999, 10000
# n, p = 2999, 10000
# n, p = 2000, 20001

<<<<<<< HEAD
############## POISSON CROSS VALIDATION SIMULATION
using MendelIHT
using SnpArrays
using DataFrames
using Distributions

#set random seed
srand(1111) 

#specify dimension and noise of data
n = 2000                        # number of cases
p = 10000                       # number of predictors
k = 2                          # number of true predictors per group
s = 0.1                         # noise vector, from very little noise to a lot of noise

#construct snpmatrix, covariate files, and true model b
x           = SnpArray(rand(0:2, n, p))    # a random snpmatrix
z           = ones(n, 1)                   # non-genetic covariates, just the intercept
true_b      = zeros(p)                     # model vector
true_b[1:k] = randn(k)                     # Initialize k non-zero entries in the true model
shuffle!(true_b)                           # Shuffle the entries
correct_position = find(true_b)            # keep track of what the true entries are
noise = rand(Normal(0, s), n)              # noise vectors from N(0, s) where s ∈ S = {0.01, 0.1, 1, 10}s

#compute mean and std used to standardize data to mean 0 variance 1
mean_vec, minor_allele, = summarize(x)
for i in 1:p
    minor_allele[i] ? mean_vec[i] = 2.0 - 2.0mean_vec[i] : mean_vec[i] = 2.0mean_vec[i]
end
std_vec = std_reciprocal(x, mean_vec)

#simulate phenotypes under different noises by: y = Xb + noise
y_temp = zeros(n)
SnpArrays.A_mul_B!(y_temp, x, true_b, mean_vec, std_vec)
y = y_temp += noise

#specify path and folds
path = collect(1:20)
num_folds = 3
folds = rand(1:num_folds, size(x, 1))

#compute cross validation
cv_iht(x, z, y, 1, path, folds, num_folds, use_maf = false, glm = "normal")

=======
#simulat data
n = 2000
p = 20000 #20001 does not work!
k = 10 # number of true predictors
bernoulli_rates = 0.5rand(p) #minor allele frequencies are drawn from uniform (0, 0.5)
>>>>>>> c59d481c

#prevent rare alleles from entering model
# clamp!(bernoulli_rates, 0.1, 1.0)
x = simulate_random_snparray(n, p, bernoulli_rates)
xbm = SnpBitMatrix{Float64}(x, model=ADDITIVE_MODEL, center=true, scale=true); 

#construct snpmatrix, covariate files, and true model b
z           = ones(n, 1)                   # non-genetic covariates, just the intercept
true_b      = zeros(p)                     # model vector
true_b[1:k] = randn(k)                     # Initialize k non-zero entries in the true model
shuffle!(true_b)                           # Shuffle the entries
correct_position = findall(x -> x != 0, true_b) # keep track of what the true entries are

#check maf
bernoulli_rates[correct_position]

#simulate phenotypes under different noises by: y = Xb + noise
y_temp = xbm * true_b

# Simulate poisson data
λ = exp.(y_temp) #inverse log link
y = [rand(Poisson(x)) for x in λ]
y = Float64.(y)

#specify path and folds
path = collect(1:20)
num_folds = 5
folds = rand(1:num_folds, size(x, 1))

#compute cross validation
k_est = cv_iht(x, z, y, 1, path, folds, num_folds, use_maf=false, glm="poisson", debias=false)



#compute poisson IHT result
result = L0_poisson_reg(x, z, y, 1, k_est, glm = "poisson", debias=false, show_info=true)

#check result
estimated_models = zeros(k)
estimated_models .= result.beta[correct_position]
true_model = true_b[correct_position]
compare_model = DataFrame(
    correct_position = correct_position, 
    true_β           = true_model, 
    estimated_β      = estimated_models)
println("Total iteration number was " * string(result.iter))
println("Total time was " * string(result.time))




































function test(
	p :: AbstractVector{Float64}, 
	x :: SnpLike{2},
	z :: AbstractMatrix{Float64},
	b :: AbstractVector{Float64},
	c :: AbstractVector{Float64}
)
	@inbounds @simd for i in eachindex(p)
        xβ = dot(view(x.A1, i, :), b) + dot(view(x.A2, i, :), b) + dot(view(z, i, :), c)
        p[i] = e^xβ / (1 + e^xβ)
    end
end

p = rand(100)
x = SnpArray(rand(0:2, 100, 100))
z = rand(100, 100)
b = rand(100)
c = rand(100)
test(p, x, z, b, c)

function test()
	p = 1000000
	k = 1000
	x = rand(0:2, p)
	β = zeros(p)
	β[1:100] = randn(100)
	shuffle!(β)
	e^dot(x, β) / (1 + e^dot(x, β))
end

using BenchmarkTools
srand(111)
function test()
	n = 100
	M = zeros(n, n)
	V = [rand(n, n) for _ in 1:40]
	for i in 1:40
		M = M + V[i]
	end
end
@benchmark test()

n = 100
M = zeros(n, n)
V = [rand(n, n) for _ in 1:40]
function test(hi::Matrix{Float64}, hii::Vector{Matrix{Float64}})
	for i in 1:40
		hi = hi + hii[i]
	end
end
test(M, V)

n = 100
M = zeros(n, n)
V = [rand(n, n) for _ in 1:40]
function test2(hi::Matrix{Float64}, hii::Vector{Matrix{Float64}})
	for i in 1:40
		hi .+= hii[i]
	end
end
test2(M, V)


using BenchmarkTools
srand(111)
function test2()
	n = 100
	M = zeros(n, n)
	V = [rand(n, n) for _ in 1:40]
	for i in 1:size(V, 1)
		M .+= V[i]
	end
end
@benchmark test2()



using StatsFuns: logistic
X = randn(1000, 2)
Y = X * [2, 3] .+ 1
p = logistic.(Y)
y = Float64.(rand(length(p)) .< p)





function inverse_link!{T <: Float64}(
    p :: Vector{T},
    xb :: Vector{T}
)
    @inbounds @simd for i in eachindex(p)
        p[i] = 1.0 / (1.0 + e^(-xb[i]))
    end
end

using StatsFuns: logistic
p = zeros(1000000)
xb = randn(1000000)
inverse_link!(p, xb)
p2 = logistic.(xb)

all(p2 .== p)

@benchmark inverse_link!(p, xb)
@benchmark logistic.(xb)


function test(x::Union{Vector{Int}, Vector{Float64}})
	return sum(x)
end

z = zeros(1000)
zz = zeros(1000)
y = rand(1000)
p = rand(1000)
@benchmark z .= y - p
@benchmark zz .= y .- p





#load packages
using IHT
using SnpArrays
using DataFrames
using Distributions
using BenchmarkTools
p = 100000
k = 10
s = 0.1
n = 1000

#construct snpmatrix, covariate files, and true model b
x           = SnpArray(rand(0:2, n, p))    # a random snpmatrix
z           = ones(n, 1)                   # non-genetic covariates, just the intercept
true_b      = zeros(p)                     # model vector
true_b[1:k] = randn(k)                     # Initialize k non-zero entries in the true model
shuffle!(true_b)                           # Shuffle the entries
correct_position = find(true_b)            # keep track of what the true entries are
noise = rand(Normal(0, s), n)              # noise

#compute mean and std used to standardize data to mean 0 variance 1
mean_vec, minor_allele, = summarize(x)
update_mean!(mean_vec, minor_allele, p)
std_vec = std_reciprocal(x, mean_vec)

#simulate phenotypes under different noises by: y = Xb + noise
y_temp = zeros(n)
SnpArrays.A_mul_B!(y_temp, x, true_b, mean_vec, std_vec)
y = y_temp + noise

#compute IHT result for less noisy data
v = IHTVariables(x, z, y, 1, k)
hi = @benchmark L0_reg(v, x, z, y, 1, k)




using LinearAlgebra
using BenchmarkTools
function old_logl(x :: Vector{Float64}, y :: Vector{Float64})
	return dot(x, y) - sum(log.(1.0 .+ exp.(y))) 
end
function new_logl(x :: Vector{Float64}, y :: Vector{Float64})
	logl = 0.0
	for i in eachindex(x)
		logl += x[i]*y[i] - log(1.0 + exp(y[i]))
	end
	return logl
end
x = rand(1000)
y = rand(1000)
old_logl(x, y) ≈ new_logl(x, y)
@benchmark old_logl(x, y) #median = 33.845 μs
@benchmark new_logl(x, y) #median = 34.986 μs



using LinearAlgebra, SnpArrays, BenchmarkTools
x = SnpArray(undef, 10000, 10000)
xbm = SnpBitMatrix{Float64}(x, center=true, scale=true)
Base.summarysize(x)   # 25640152
Base.summarysize(xbm) # 25320360
z = zeros(10000)
y = rand(10000)
@benchmark mul!(z, xbm, y) # 187.767 ms

hi = @view x[1:1000, 1:1000]
hibm = SnpBitMatrix{Float64}(hi) #this should work
hibm = SnpBitMatrix{Float64}(hi, center=true) 

x_mask = @view x[1:9999, 1:9999]
xbm_mask = SnpBitMatrix{Float64}(x_mask, center=true, scale=true)
Base.summarysize(x_mask)   # 25640152
Base.summarysize(xbm_mask) # 25320360
z = zeros(9999)
y = rand(9999)
@benchmark mul!(z, x_mask, y) # 187.767 ms



using LinearAlgebra, SnpArrays, BenchmarkTools
x = SnpArray(undef, 10000, 10000)
x_subset = x[1:1000, 1:1000]
x_subsetbm = SnpBitMatrix{Float64}(x_subset, center=true, scale=true)



xbm = SnpBitMatrix{Float64}(x, center=true, scale=true);




# testing _poisson_logl correctness
using LinearAlgebra
using SpecialFunctions
using BenchmarkTools

function old_poisson(y, xb)
    return dot(y, xb) - sum(exp.(xb)) - sum(lfactorial.(Int.(y)))
end

function _poisson_logl(
    y      :: Vector{T}, 
    xb     :: Vector{T};
) where {T <: Float64}
    logl = 0.0
    @inbounds for i in eachindex(y)
        logl += y[i]*xb[i] - exp(xb[i]) - lfactorial(Int(y[i]))
    end
    return logl
end

y = rand(1.0:100.0, 1000)
xb = rand(1000)

# old_poisson(y, xb)
@benchmark _poisson_logl($y, $xb)





function simulate_random_snparray(
    n :: Int64,
    p :: Int64,
    d :: Distribution
)
    x_tmp = rand(dist, n, p)
    x = SnpArray(undef, n, p)
    for i in 1:(n*p)
        if x_tmp[i] == 0
            x[i] = 0x00
        elseif x_tmp[i] == 1
            x[i] = 0x02
        else
            x[i] = 0x03
        end
    end
    return x
end

using Random, SnpArrays, Distributions
Random.seed!(1111)

x = simulate_random_snparray(1000, 1, Binomial(2, 0.5))
xbm = SnpBitMatrix{Float64}(x, model=ADDITIVE_MODEL, center=true, scale=true);
xbm_vector = convert(Matrix{Float64}, x)

<<<<<<< HEAD




#load packages
using MendelIHT
using SnpArrays
using DataFrames
using Distributions
using BenchmarkTools
p = 100000
k = 10
s = 0.1
n = 1000

#construct snpmatrix, covariate files, and true model b
x           = SnpArray(rand(0:2, n, p))    # a random snpmatrix
z           = ones(n, 1)                   # non-genetic covariates, just the intercept
true_b      = zeros(p)                     # model vector
true_b[1:k] = randn(k)                     # Initialize k non-zero entries in the true model
shuffle!(true_b)                           # Shuffle the entries
correct_position = find(true_b)            # keep track of what the true entries are
noise = rand(Normal(0, s), n)              # noise

#compute mean and std used to standardize data to mean 0 variance 1
mean_vec, minor_allele, = summarize(x)
update_mean!(mean_vec, minor_allele, p)
std_vec = std_reciprocal(x, mean_vec)

#simulate phenotypes under different noises by: y = Xb + noise
y_temp = zeros(n)
SnpArrays.A_mul_B!(y_temp, x, true_b, mean_vec, std_vec)
y = y_temp + noise

#compute IHT result for less noisy data
v = IHTVariables(x, z, y, 1, k)
hi = @benchmark L0_reg(v, x, z, y, 1, k)




using LinearAlgebra
using BenchmarkTools
function old_logl(x :: Vector{Float64}, y :: Vector{Float64})
	return dot(x, y) - sum(log.(1.0 .+ exp.(y))) 
end
function new_logl(x :: Vector{Float64}, y :: Vector{Float64})
	logl = 0.0
	for i in eachindex(x)
		logl += x[i]*y[i] - log(1.0 + exp(y[i]))
	end
	return logl
end
x = rand(1000)
y = rand(1000)
old_logl(x, y) ≈ new_logl(x, y)
@benchmark old_logl(x, y) #median = 33.845 μs
@benchmark new_logl(x, y) #median = 34.986 μs



using LinearAlgebra, SnpArrays, BenchmarkTools
x = SnpArray(undef, 10000, 10000)
xbm = SnpBitMatrix{Float64}(x, center=true, scale=true)
Base.summarysize(x)   # 25640152
Base.summarysize(xbm) # 25320360
z = zeros(10000)
y = rand(10000)
@benchmark mul!(z, xbm, y) # 187.767 ms

hi = @view x[1:1000, 1:1000]
hibm = SnpBitMatrix{Float64}(hi) #this should work
hibm = SnpBitMatrix{Float64}(hi, center=true) 

x_mask = @view x[1:9999, 1:9999]
xbm_mask = SnpBitMatrix{Float64}(x_mask, center=true, scale=true)
Base.summarysize(x_mask)   # 25640152
Base.summarysize(xbm_mask) # 25320360
z = zeros(9999)
y = rand(9999)
@benchmark mul!(z, x_mask, y) # 187.767 ms



using LinearAlgebra, SnpArrays, BenchmarkTools
x = SnpArray(undef, 10000, 10000)
x_subset = x[1:1000, 1:1000]
x_subsetbm = SnpBitMatrix{Float64}(x_subset, center=true, scale=true)



xbm = SnpBitMatrix{Float64}(x, center=true, scale=true);




# testing _poisson_logl correctness
using LinearAlgebra
using SpecialFunctions
using BenchmarkTools

function old_poisson(y, xb)
    return dot(y, xb) - sum(exp.(xb)) - sum(lfactorial.(Int.(y)))
end

function _poisson_logl(
    y      :: Vector{T}, 
    xb     :: Vector{T};
) where {T <: Float64}
    logl = 0.0
    @inbounds for i in eachindex(y)
        logl += y[i]*xb[i] - exp(xb[i]) - lfactorial(Int(y[i]))
    end
    return logl
end

y = rand(1.0:100.0, 1000)
xb = rand(1000)

# old_poisson(y, xb)
@benchmark _poisson_logl($y, $xb)





function simulate_random_snparray(
    n :: Int64,
    p :: Int64,
    d :: Distribution
)
    x_tmp = rand(dist, n, p)
    x = SnpArray(undef, n, p)
    for i in 1:(n*p)
        if x_tmp[i] == 0
            x[i] = 0x00
        elseif x_tmp[i] == 1
            x[i] = 0x02
        else
            x[i] = 0x03
        end
    end
    return x
end

using Random, SnpArrays, Distributions
Random.seed!(1111)

x = simulate_random_snparray(1000, 1, Binomial(2, 0.5))
xbm = SnpBitMatrix{Float64}(x, model=ADDITIVE_MODEL, center=true, scale=true);
xbm_vector = convert(Matrix{Float64}, x)

=======
>>>>>>> c59d481c
xbm.σinv
1 / std(xbm_vector)<|MERGE_RESOLUTION|>--- conflicted
+++ resolved
@@ -1,9 +1,5 @@
 #BELOW ARE NORMAL SIMUATIONS
-<<<<<<< HEAD
-using MendelIHT
-=======
 using IHT
->>>>>>> c59d481c
 using SnpArrays
 using DataFrames
 using Distributions
@@ -133,16 +129,9 @@
 
 
 
-<<<<<<< HEAD
-#BELOW ARE LOGISTIC SIMUATIONS
-#load packages
-using Revise
-using MendelIHT
-=======
 # BELOW ARE POISSON SIMULATIONS
 using Revise
 using IHT
->>>>>>> c59d481c
 using SnpArrays
 using DataFrames
 using Distributions
@@ -231,87 +220,9 @@
 
 
 
-<<<<<<< HEAD
-
-
-# BELOW ARE POISSON SIMULATIONS
-using Revise
-using MendelIHT
-using SnpArrays
-using DataFrames
-using Distributions
-using StatsFuns: logistic
-
-#set random seed
-srand(1111) 
-
-#specify dimension and noise of data
-n = 2000                        # number of cases
-p = 20000                       # number of predictors
-k = 10                          # number of true predictors per group
-# s = 0.1                         # noise vector, from very little noise to a lot of noise
-
-#construct snpmatrix, covariate files, and true model b
-x           = SnpArray(rand(0:2, n, p))    # a random snpmatrix
-z           = ones(n, 1)                   # non-genetic covariates, just the intercept
-true_b      = zeros(p)                     # model vector
-true_b[1:k] = randn(k)                     # Initialize k non-zero entries in the true model
-shuffle!(true_b)                           # Shuffle the entries
-correct_position = find(true_b)            # keep track of what the true entries are
-# noise = rand(Normal(0, s), n)              # noise vectors from N(0, s) where s ∈ S = {0.01, 0.1, 1, 10}s
-
-#compute mean and std used to standardize data to mean 0 variance 1
-mean_vec, minor_allele, = summarize(x)
-for i in 1:p
-    minor_allele[i] ? mean_vec[i] = 2.0 - 2.0mean_vec[i] : mean_vec[i] = 2.0mean_vec[i]
-end
-std_vec = std_reciprocal(x, mean_vec)
-
-#simulate phenotypes under different noises by: y = Xb + noise
-y_temp = zeros(n)
-SnpArrays.A_mul_B!(y_temp, x, true_b, mean_vec, std_vec)
-# y_temp .+= noise #add some noise
-
-# Apply inverse logit link to map y to {0, 1} 
-# poisson = 
-y = zeros(n)
-y_temp = exp.(y_temp)                  #inverse log link
-for i in 1:n
-	dist = Poisson(y_temp[i])
-	y[i] = rand(dist)
-end
-
-#compute logistic IHT result
-scale = sum(y) / n
-estimated_models = zeros(k)
-v = IHTVariables(x, z, y, 1, k)
-result = L0_poisson_reg(v, x, z, y, 1, k, glm = "poisson")
-
-#check result
-estimated_models .= result.beta[correct_position]
-true_model = true_b[correct_position]
-compare_model = DataFrame(
-    correct_position = correct_position, 
-    true_β           = true_model, 
-    estimated_β      = estimated_models)
-println("Total iteration number was " * string(result.iter))
-
-
-
-
-
-
-
-
-
-############## NORMAL CROSS VALIDATION SIMULATION
-using Revise
-using MendelIHT
-=======
 ############## NORMAL CROSS VALIDATION SIMULATION
 using Revise
 using IHT
->>>>>>> c59d481c
 using SnpArrays
 using DataFrames
 using Distributions
@@ -350,11 +261,6 @@
 folds = rand(1:num_folds, size(x, 1))
 
 #compute cross validation
-<<<<<<< HEAD
-cv_iht(x, z, y, 1, path, folds, num_folds, use_maf = false, glm = "logistic")
-
-
-=======
 k_est = cv_iht(x, z, y, 1, path, folds, num_folds, use_maf = false, glm = "normal", debias=false)
 
 #compute l0 result using best estimate for k
@@ -369,18 +275,13 @@
     estimated_β      = estimated_models)
 println("Total iteration number was " * string(l0_result.iter))
 println("Total time was " * string(l0_result.time))
->>>>>>> c59d481c
 
 
 
 
 
 ########### LOGISTIC CROSS VALIDATION SIMULATION CODE##############
-<<<<<<< HEAD
-using MendelIHT
-=======
 using IHT
->>>>>>> c59d481c
 using SnpArrays
 using DataFrames
 using Distributions
@@ -415,52 +316,14 @@
 y = [rand(Bernoulli(x)) for x in prob]
 y = Float64.(y)
 
-<<<<<<< HEAD
-#specify dimension and noise of data
-n = 2000                        # number of cases
-p = 10000                       # number of predictors
-k = 10                          # number of true predictors per group
-# s = 0.1                         # noise vector, from very little noise to a lot of noise
-
-#construct snpmatrix, covariate files, and true model b
-x           = SnpArray(rand(0:2, n, p))    # a random snpmatrix
-z           = ones(n, 1)                   # non-genetic covariates, just the intercept
-true_b      = zeros(p)                     # model vector
-true_b[1:k] = randn(k)                     # Initialize k non-zero entries in the true model
-shuffle!(true_b)                           # Shuffle the entries
-correct_position = find(true_b)            # keep track of what the true entries are
-# noise = rand(Normal(0, s), n)              # noise vectors from N(0, s) where s ∈ S = {0.01, 0.1, 1, 10}s
-=======
 #specify path and folds
 path = collect(1:20)
 num_folds = 5
 folds = rand(1:num_folds, size(x, 1))
->>>>>>> c59d481c
 
 #compute cross validation
 k_est = cv_iht(x, z, y, 1, path, folds, num_folds, use_maf = false, glm = "logistic", debias=true)
 
-<<<<<<< HEAD
-#simulate phenotypes under different noises by: y = Xb + noise
-y_temp = zeros(n)
-SnpArrays.A_mul_B!(y_temp, x, true_b, mean_vec, std_vec)
-
-# Apply inverse link
-y = zeros(n)
-y_temp = exp.(y_temp)                  #inverse log link
-for i in 1:n
-	dist = Poisson(y_temp[i])
-	y[i] = rand(dist)
-end
-
-#specify path and folds
-path = collect(2:2:20)
-num_folds = 3
-folds = rand(1:num_folds, size(x, 1))
-
-#compute cross validation
-cv_iht(x, z, y, 1, path, folds, num_folds, use_maf = false, glm = "poisson")
-=======
 
 #compute l0 result using best estimate for k
 l0_result = L0_logistic_reg(x, z, y, 1, k_est, glm = "logistic", debias=true, show_info=false)
@@ -474,7 +337,6 @@
     estimated_β      = estimated_models)
 println("Total iteration number was " * string(l0_result.iter))
 println("Total time was " * string(l0_result.time))
->>>>>>> c59d481c
 
 
 
@@ -498,58 +360,11 @@
 # n, p = 2999, 10000
 # n, p = 2000, 20001
 
-<<<<<<< HEAD
-############## POISSON CROSS VALIDATION SIMULATION
-using MendelIHT
-using SnpArrays
-using DataFrames
-using Distributions
-
-#set random seed
-srand(1111) 
-
-#specify dimension and noise of data
-n = 2000                        # number of cases
-p = 10000                       # number of predictors
-k = 2                          # number of true predictors per group
-s = 0.1                         # noise vector, from very little noise to a lot of noise
-
-#construct snpmatrix, covariate files, and true model b
-x           = SnpArray(rand(0:2, n, p))    # a random snpmatrix
-z           = ones(n, 1)                   # non-genetic covariates, just the intercept
-true_b      = zeros(p)                     # model vector
-true_b[1:k] = randn(k)                     # Initialize k non-zero entries in the true model
-shuffle!(true_b)                           # Shuffle the entries
-correct_position = find(true_b)            # keep track of what the true entries are
-noise = rand(Normal(0, s), n)              # noise vectors from N(0, s) where s ∈ S = {0.01, 0.1, 1, 10}s
-
-#compute mean and std used to standardize data to mean 0 variance 1
-mean_vec, minor_allele, = summarize(x)
-for i in 1:p
-    minor_allele[i] ? mean_vec[i] = 2.0 - 2.0mean_vec[i] : mean_vec[i] = 2.0mean_vec[i]
-end
-std_vec = std_reciprocal(x, mean_vec)
-
-#simulate phenotypes under different noises by: y = Xb + noise
-y_temp = zeros(n)
-SnpArrays.A_mul_B!(y_temp, x, true_b, mean_vec, std_vec)
-y = y_temp += noise
-
-#specify path and folds
-path = collect(1:20)
-num_folds = 3
-folds = rand(1:num_folds, size(x, 1))
-
-#compute cross validation
-cv_iht(x, z, y, 1, path, folds, num_folds, use_maf = false, glm = "normal")
-
-=======
 #simulat data
 n = 2000
 p = 20000 #20001 does not work!
 k = 10 # number of true predictors
 bernoulli_rates = 0.5rand(p) #minor allele frequencies are drawn from uniform (0, 0.5)
->>>>>>> c59d481c
 
 #prevent rare alleles from entering model
 # clamp!(bernoulli_rates, 0.1, 1.0)
@@ -904,160 +719,5 @@
 xbm = SnpBitMatrix{Float64}(x, model=ADDITIVE_MODEL, center=true, scale=true);
 xbm_vector = convert(Matrix{Float64}, x)
 
-<<<<<<< HEAD
-
-
-
-
-#load packages
-using MendelIHT
-using SnpArrays
-using DataFrames
-using Distributions
-using BenchmarkTools
-p = 100000
-k = 10
-s = 0.1
-n = 1000
-
-#construct snpmatrix, covariate files, and true model b
-x           = SnpArray(rand(0:2, n, p))    # a random snpmatrix
-z           = ones(n, 1)                   # non-genetic covariates, just the intercept
-true_b      = zeros(p)                     # model vector
-true_b[1:k] = randn(k)                     # Initialize k non-zero entries in the true model
-shuffle!(true_b)                           # Shuffle the entries
-correct_position = find(true_b)            # keep track of what the true entries are
-noise = rand(Normal(0, s), n)              # noise
-
-#compute mean and std used to standardize data to mean 0 variance 1
-mean_vec, minor_allele, = summarize(x)
-update_mean!(mean_vec, minor_allele, p)
-std_vec = std_reciprocal(x, mean_vec)
-
-#simulate phenotypes under different noises by: y = Xb + noise
-y_temp = zeros(n)
-SnpArrays.A_mul_B!(y_temp, x, true_b, mean_vec, std_vec)
-y = y_temp + noise
-
-#compute IHT result for less noisy data
-v = IHTVariables(x, z, y, 1, k)
-hi = @benchmark L0_reg(v, x, z, y, 1, k)
-
-
-
-
-using LinearAlgebra
-using BenchmarkTools
-function old_logl(x :: Vector{Float64}, y :: Vector{Float64})
-	return dot(x, y) - sum(log.(1.0 .+ exp.(y))) 
-end
-function new_logl(x :: Vector{Float64}, y :: Vector{Float64})
-	logl = 0.0
-	for i in eachindex(x)
-		logl += x[i]*y[i] - log(1.0 + exp(y[i]))
-	end
-	return logl
-end
-x = rand(1000)
-y = rand(1000)
-old_logl(x, y) ≈ new_logl(x, y)
-@benchmark old_logl(x, y) #median = 33.845 μs
-@benchmark new_logl(x, y) #median = 34.986 μs
-
-
-
-using LinearAlgebra, SnpArrays, BenchmarkTools
-x = SnpArray(undef, 10000, 10000)
-xbm = SnpBitMatrix{Float64}(x, center=true, scale=true)
-Base.summarysize(x)   # 25640152
-Base.summarysize(xbm) # 25320360
-z = zeros(10000)
-y = rand(10000)
-@benchmark mul!(z, xbm, y) # 187.767 ms
-
-hi = @view x[1:1000, 1:1000]
-hibm = SnpBitMatrix{Float64}(hi) #this should work
-hibm = SnpBitMatrix{Float64}(hi, center=true) 
-
-x_mask = @view x[1:9999, 1:9999]
-xbm_mask = SnpBitMatrix{Float64}(x_mask, center=true, scale=true)
-Base.summarysize(x_mask)   # 25640152
-Base.summarysize(xbm_mask) # 25320360
-z = zeros(9999)
-y = rand(9999)
-@benchmark mul!(z, x_mask, y) # 187.767 ms
-
-
-
-using LinearAlgebra, SnpArrays, BenchmarkTools
-x = SnpArray(undef, 10000, 10000)
-x_subset = x[1:1000, 1:1000]
-x_subsetbm = SnpBitMatrix{Float64}(x_subset, center=true, scale=true)
-
-
-
-xbm = SnpBitMatrix{Float64}(x, center=true, scale=true);
-
-
-
-
-# testing _poisson_logl correctness
-using LinearAlgebra
-using SpecialFunctions
-using BenchmarkTools
-
-function old_poisson(y, xb)
-    return dot(y, xb) - sum(exp.(xb)) - sum(lfactorial.(Int.(y)))
-end
-
-function _poisson_logl(
-    y      :: Vector{T}, 
-    xb     :: Vector{T};
-) where {T <: Float64}
-    logl = 0.0
-    @inbounds for i in eachindex(y)
-        logl += y[i]*xb[i] - exp(xb[i]) - lfactorial(Int(y[i]))
-    end
-    return logl
-end
-
-y = rand(1.0:100.0, 1000)
-xb = rand(1000)
-
-# old_poisson(y, xb)
-@benchmark _poisson_logl($y, $xb)
-
-
-
-
-
-function simulate_random_snparray(
-    n :: Int64,
-    p :: Int64,
-    d :: Distribution
-)
-    x_tmp = rand(dist, n, p)
-    x = SnpArray(undef, n, p)
-    for i in 1:(n*p)
-        if x_tmp[i] == 0
-            x[i] = 0x00
-        elseif x_tmp[i] == 1
-            x[i] = 0x02
-        else
-            x[i] = 0x03
-        end
-    end
-    return x
-end
-
-using Random, SnpArrays, Distributions
-Random.seed!(1111)
-
-x = simulate_random_snparray(1000, 1, Binomial(2, 0.5))
-xbm = SnpBitMatrix{Float64}(x, model=ADDITIVE_MODEL, center=true, scale=true);
-xbm_vector = convert(Matrix{Float64}, x)
-
-=======
->>>>>>> c59d481c
 xbm.σinv
 1 / std(xbm_vector)